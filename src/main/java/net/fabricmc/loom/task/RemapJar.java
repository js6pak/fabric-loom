--- conflicted
+++ resolved
@@ -33,14 +33,10 @@
 
 public class RemapJar extends DefaultLoomTask {
 	public File jar;
-<<<<<<< HEAD
-	public File backupTo;
+	public File destination;
+	public boolean nestJar = true;
 	@Input
 	public boolean includeAT = true;
-=======
-	public File destination;
-	public boolean nestJar = true;
->>>>>>> 3094d707
 
 	@Input
 	public File getJar() {
@@ -64,6 +60,6 @@
 
 	@TaskAction
 	public void remap() {
-		ModRemapper.remap(this, nestJar);
+		ModRemapper.remap(this);
 	}
 }