--- conflicted
+++ resolved
@@ -24,19 +24,11 @@
 
 package net.fabricmc.loom.task.fernflower;
 
-<<<<<<< HEAD
-import org.jetbrains.java.decompiler.main.DecompilerContext;
-import org.jetbrains.java.decompiler.main.extern.IFernflowerPreferences;
-import org.jetbrains.java.decompiler.main.extern.IResultSaver;
-
-import java.io.*;
-=======
 import java.io.File;
 import java.io.FileOutputStream;
 import java.io.FileWriter;
 import java.io.IOException;
 import java.io.PrintWriter;
->>>>>>> 705754de
 import java.nio.charset.StandardCharsets;
 import java.util.HashMap;
 import java.util.Map;
@@ -51,119 +43,13 @@
 import java.util.zip.ZipOutputStream;
 
 import org.jetbrains.java.decompiler.main.DecompilerContext;
+import org.jetbrains.java.decompiler.main.extern.IFernflowerPreferences;
 import org.jetbrains.java.decompiler.main.extern.IResultSaver;
-
-import net.fabricmc.fernflower.api.IFabricResultSaver;
 
 /**
  * Created by covers1624 on 18/02/19.
  */
-<<<<<<< HEAD
 public class ThreadSafeResultSaver implements IResultSaver {
-    private final Supplier<File> output;
-    private final Supplier<File> lineMapFile;
-
-    public Map<String, ZipOutputStream> outputStreams = new HashMap<>();
-    public Map<String, ExecutorService> saveExecutors = new HashMap<>();
-    public PrintWriter lineMapWriter;
-
-    public ThreadSafeResultSaver(Supplier<File> output, Supplier<File> lineMapFile) {
-        this.output = output;
-        this.lineMapFile = lineMapFile;
-    }
-
-    @Override
-    public void createArchive(String path, String archiveName, Manifest manifest) {
-        String key = path + "/" + archiveName;
-        File file = output.get();
-        try {
-            FileOutputStream fos = new FileOutputStream(file);
-            ZipOutputStream zos = manifest == null ? new ZipOutputStream(fos) : new JarOutputStream(fos, manifest);
-            outputStreams.put(key, zos);
-            saveExecutors.put(key, Executors.newSingleThreadExecutor());
-        } catch (IOException e) {
-            throw new RuntimeException("Unable to create archive: " + file, e);
-        }
-        if (lineMapFile.get() != null) {
-            try {
-                lineMapWriter = new PrintWriter(new FileWriter(lineMapFile.get()));
-            } catch (IOException e) {
-                throw new RuntimeException("Unable to create line mapping file: " + lineMapFile.get(), e);
-            }
-        }
-    }
-
-    @Override
-    public void saveClassEntry(String path, String archiveName, String qualifiedName, String entryName, String content) {
-    	int[] mapping;
-    	if (qualifiedName != null && DecompilerContext.getOption(IFernflowerPreferences.BYTECODE_SOURCE_MAPPING)) {
-			mapping = DecompilerContext.getBytecodeSourceMapper().getOriginalLinesMapping();
-    	} else {
-    		mapping = null;
-    	}
-
-        String key = path + "/" + archiveName;
-        ExecutorService executor = saveExecutors.get(key);
-        executor.submit(() -> {
-            ZipOutputStream zos = outputStreams.get(key);
-            try {
-                zos.putNextEntry(new ZipEntry(entryName));
-                if (content != null) {
-                    zos.write(content.getBytes(StandardCharsets.UTF_8));
-                }
-            } catch (IOException e) {
-                DecompilerContext.getLogger().writeMessage("Cannot write entry " + entryName, e);
-            }
-            if (mapping != null && lineMapWriter != null) {
-                int maxLine = 0;
-                int maxLineDest = 0;
-                StringBuilder builder = new StringBuilder();
-                for (int i = 0; i < mapping.length; i += 2) {
-                    maxLine = Math.max(maxLine, mapping[i]);
-                    maxLineDest = Math.max(maxLineDest, mapping[i + 1]);
-                    builder.append("\t").append(mapping[i]).append("\t").append(mapping[i + 1]).append("\n");
-                }
-                lineMapWriter.println(qualifiedName + "\t" + maxLine + "\t" + maxLineDest);
-                lineMapWriter.println(builder.toString());
-            }
-        });
-    }
-
-    @Override
-    public void closeArchive(String path, String archiveName) {
-        String key = path + "/" + archiveName;
-        ExecutorService executor = saveExecutors.get(key);
-        Future<?> closeFuture = executor.submit(() -> {
-            ZipOutputStream zos = outputStreams.get(key);
-            try {
-                zos.close();
-            } catch (IOException e) {
-                throw new RuntimeException("Unable to close zip. " + key, e);
-            }
-        });
-        executor.shutdown();
-        try {
-            closeFuture.get();
-        } catch (InterruptedException | ExecutionException e) {
-            throw new RuntimeException(e);
-        }
-        outputStreams.remove(key);
-        saveExecutors.remove(key);
-        if (lineMapWriter != null) {
-            lineMapWriter.flush();
-            lineMapWriter.close();
-        }
-    }
-
-    //@formatter:off
-    @Override public void saveFolder(String path) { }
-    @Override public void copyFile(String source, String path, String entryName) { }
-    @Override public void saveClassFile(String path, String qualifiedName, String entryName, String content, int[] mapping) { }
-    @Override public void saveDirEntry(String path, String archiveName, String entryName) { }
-    @Override public void copyEntry(String source, String path, String archiveName, String entry) { }
-    //@formatter:on
-=======
-public class ThreadSafeResultSaver implements IResultSaver, IFabricResultSaver {
 	private final Supplier<File> output;
 	private final Supplier<File> lineMapFile;
 
@@ -197,15 +83,17 @@
 				throw new RuntimeException("Unable to create line mapping file: " + lineMapFile.get(), e);
 			}
 		}
-	}
+    }
 
 	@Override
 	public void saveClassEntry(String path, String archiveName, String qualifiedName, String entryName, String content) {
-		this.saveClassEntry(path, archiveName, qualifiedName, entryName, content, null);
-	}
+		int[] mapping;
+    	if (qualifiedName != null && DecompilerContext.getOption(IFernflowerPreferences.BYTECODE_SOURCE_MAPPING)) {
+			mapping = DecompilerContext.getBytecodeSourceMapper().getOriginalLinesMapping();
+    	} else {
+    		mapping = null;
+    	}
 
-	@Override
-	public void saveClassEntry(String path, String archiveName, String qualifiedName, String entryName, String content, int[] mapping) {
 		String key = path + "/" + archiveName;
 		ExecutorService executor = saveExecutors.get(key);
 		executor.submit(() -> {
@@ -287,5 +175,4 @@
 	@Override
 	public void copyEntry(String source, String path, String archiveName, String entry) {
 	}
->>>>>>> 705754de
 }