--- conflicted
+++ resolved
@@ -55,12 +55,8 @@
 	public boolean autoGenIDERuns = true;
 	public boolean extractJars = false;
 
-<<<<<<< HEAD
 	private File atFile;
-	private List<File> unmappedModsBuilt = new ArrayList<>();
-=======
 	private List<Path> unmappedModsBuilt = new ArrayList<>();
->>>>>>> e73febd7
 
 	//Not to be set in the build.gradle
 	private final Project project;
